--- conflicted
+++ resolved
@@ -1,11 +1,7 @@
 name = "DynamicGrids"
 uuid = "a5dba43e-3abc-5203-bfc5-584ca68d3f5b"
 authors = ["Rafael Schouten <rafaelschouten@gmail.com>"]
-<<<<<<< HEAD
-version = "0.12.0"
-=======
 version = "0.12.3"
->>>>>>> 7c153270
 
 [deps]
 Colors = "5ae59095-9a9b-59fe-a467-6f913c188581"
@@ -32,11 +28,7 @@
 Colors = "0.9, 0.10, 0.11, 0.12"
 ConstructionBase = "1"
 Crayons = "4"
-<<<<<<< HEAD
 DimensionalData = "0.14, 0.15"
-=======
-DimensionalData = "0.11, 0.12, 0.13, 0.14, 0.15"
->>>>>>> 7c153270
 DocStringExtensions = "0.8"
 FileIO = "1"
 FreeTypeAbstraction = "^0.6.5, 0.8"
