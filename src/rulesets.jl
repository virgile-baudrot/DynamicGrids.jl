--- conflicted
+++ resolved
@@ -1,71 +1,6 @@
-<<<<<<< HEAD
-=======
-"""
-Singleton types for choosing the grid overflow rule used in
-[`inbounds`](@ref) and [`NeighborhoodRule`](@ref) buffers.
-These determine what is done when a neighborhood or jump extends outside of the grid.
-"""
-abstract type Overflow end
-
-"""
-    WrapOverflow()
-
-Wrap cordinates that overflow boundaries back to the opposite side of the grid.
-"""
-struct WrapOverflow <: Overflow end
-
-"""
-    RemoveOverflow()
-
-Remove coordinates that overflow grid boundaries.
-"""
-struct RemoveOverflow <: Overflow end
-
-"""
-Performance optimisations to use in the simulation.
-"""
-abstract type PerformanceOpt end
-
-"""
-    SparseOpt()
-
-An optimisation that ignores all zero values in the grid.
-
-For low-density simulations performance may improve by
-orders of magnitude, as only used cells are run.
-
-This is complicated for optimising neighborhoods - they
-must run if they contain just one non-zero cell.
-
-This is best demonstrated with this simulation, where the grey areas do not
-run except where the neighborhood partially hangs over an area that is not grey.
-
-![SparseOpt demonstration](https://raw.githubusercontent.com/cesaraustralia/DynamicGrids.jl/media/complexlife_spareseopt.gif)
-"""
-struct SparseOpt{F<:Function} <: PerformanceOpt
-    f::F
-end
-SparseOpt() = SparseOpt(==(0))
-
-@inline can_skip(opt::SparseOpt{<:Function}, val) = opt.f(val)
-
-struct GPUopt{F} <: PerformanceOpt end
-
-"""
-    NoOpt()
-
-Run the simulation without performance optimisations
-besides basic high performance programming.
-
-This is still very fast, but not intelligent about the work
-that it does.
-"""
-struct NoOpt <: PerformanceOpt end
-
 """
 Abstract supertype for [`Ruleset`](@ref) objects and variants.
 """
->>>>>>> 7c153270
 abstract type AbstractRuleset <: AbstractModel end
 
 # Getters
